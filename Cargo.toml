[package]
name = "mina-indexer"
version = "0.1.1"
edition = "2021"

[[bin]]
name = "block-listener"
test = false
bench = false

[[bin]]
name = "block-example-generator"
test = false
bench = false

[[bin]]
name = "subchain-indexer"
test = false
bench = false

[[bin]]
name = "graph-visualizer"
test = false
bench = false

# See more keys and their definitions at https://doc.rust-lang.org/cargo/reference/manifest.html

[dependencies]
async_executors = { version = "0.6.0", features = ["tokio_tp"] }
async-tungstenite = { version = "0.19.0", features = ["tokio-native-tls"] }
cynic = { version = "2.2.4" }
env_logger = "0.10.0"
futures = "0.3.26"
futures-util = "0.3.26"
graphql-ws-client = { version = "0.3.0", default-features = false, features = ["client-cynic"] }
json = "0.12.4"
log = "0.4.17"
native-tls = "0.2.11"
petgraph = "0.6.2"
serde = "1.0.152"
serde_derive = "1.0.152"
<<<<<<< HEAD
serde_json = {version = "1.0.92", features = [ "raw_value" ] }
=======
serde_json = "1.0.91"
>>>>>>> 8a72d474
tokio-stream = "0.1.11"
tokio-native-tls = "0.3.0"

[dependencies.tokio]
version = "1.25.0"
features = ["full"]<|MERGE_RESOLUTION|>--- conflicted
+++ resolved
@@ -39,11 +39,7 @@
 petgraph = "0.6.2"
 serde = "1.0.152"
 serde_derive = "1.0.152"
-<<<<<<< HEAD
 serde_json = {version = "1.0.92", features = [ "raw_value" ] }
-=======
-serde_json = "1.0.91"
->>>>>>> 8a72d474
 tokio-stream = "0.1.11"
 tokio-native-tls = "0.3.0"
 
