--- conflicted
+++ resolved
@@ -10,6 +10,7 @@
 
 [profile.release]
 debug = 1
+lto = true
 
 [features]
 dhat-heap = []
@@ -46,15 +47,9 @@
 tracing = "0.1.37"
 tracing-appender = "0.2.2"
 tracing-subscriber = "0.3.17"
-<<<<<<< HEAD
 dhat = "0.3.2"
-=======
 bytesize = "1.2.0"
->>>>>>> a2887d75
 
 [dependencies.tokio]
 version = "1.25.0"
-features = ["full"]
-
-[profile.release]
-lto = true+features = ["full"]