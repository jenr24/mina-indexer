--- conflicted
+++ resolved
@@ -16,17 +16,14 @@
 use futures::io::{AsyncBufReadExt, AsyncWriteExt, BufReader};
 use interprocess::local_socket::tokio::{LocalSocketListener, LocalSocketStream};
 use log::trace;
-<<<<<<< HEAD
 use serde_derive::{Deserialize, Serialize};
 use std::{path::PathBuf, process, sync::Arc};
 use tokio::{
     fs::{self, create_dir_all, metadata},
     sync::mpsc::Sender,
 };
-=======
 use std::{path::PathBuf, process, sync::Arc};
 use tokio::fs::{self, create_dir_all, metadata};
->>>>>>> 06702c88
 use tracing::{debug, error, info, instrument, level_filters::LevelFilter};
 use tracing_subscriber::prelude::*;
 use uuid::Uuid;
@@ -67,12 +64,9 @@
     /// Max stdout log level
     #[arg(long, default_value_t = LevelFilter::INFO)]
     log_level_stdout: LevelFilter,
-<<<<<<< HEAD
     /// Restore the Indexer State from a .indxr File
     #[arg(short, long)]
     snapshot_path: Option<PathBuf>,
-=======
->>>>>>> 06702c88
     /// Interval for pruning the root branch
     #[arg(short, long, default_value_t = PRUNE_INTERVAL_DEFAULT)]
     prune_interval: u32,
@@ -92,10 +86,7 @@
     log_file: PathBuf,
     log_level: LevelFilter,
     log_level_stdout: LevelFilter,
-<<<<<<< HEAD
     snapshot_path: Option<PathBuf>,
-=======
->>>>>>> 06702c88
     prune_interval: u32,
     canonical_update_threshold: u32,
 }
@@ -120,10 +111,7 @@
     let log_dir = args.log_dir;
     let log_level = args.log_level;
     let log_level_stdout = args.log_level_stdout;
-<<<<<<< HEAD
     let snapshot_path = args.snapshot_path;
-=======
->>>>>>> 06702c88
     let prune_interval = args.prune_interval;
     let canonical_update_threshold = args.canonical_update_threshold;
 
@@ -169,11 +157,7 @@
                 log_file: PathBuf::from(&log_fname),
                 log_level,
                 log_level_stdout,
-<<<<<<< HEAD
                 snapshot_path,
-=======
-
->>>>>>> 06702c88
                 prune_interval,
                 canonical_update_threshold,
             })
@@ -203,10 +187,7 @@
         log_file,
         log_level,
         log_level_stdout,
-<<<<<<< HEAD
         snapshot_path,
-=======
->>>>>>> 06702c88
         prune_interval,
         canonical_update_threshold,
     } = config;
@@ -230,7 +211,6 @@
     } else {
         IndexerMode::Light
     };
-<<<<<<< HEAD
     let mut indexer_state = if let Some(snapshot_path) = &snapshot_path {
         match IndexerState::restore_from_snapshot(
             snapshot_path, 
@@ -243,9 +223,6 @@
             Ok(indexer_state) => indexer_state,
         }
     } else {
-=======
-    let mut indexer_state = {
->>>>>>> 06702c88
         info!(
             "Initializing indexer state from blocks in {}",
             startup_dir.display()
@@ -261,7 +238,6 @@
         )?
     };
     let mut block_parser = BlockParser::new(&startup_dir)?;
-<<<<<<< HEAD
     if snapshot_path.is_none() {
         if !non_genesis_ledger {
             indexer_state
@@ -272,16 +248,6 @@
                 .initialize_without_contiguous_canonical(&mut block_parser)
                 .await?;
         }
-=======
-    if !non_genesis_ledger {
-        indexer_state
-            .initialize_with_contiguous_canonical(&mut block_parser)
-            .await?;
-    } else {
-        indexer_state
-            .initialize_without_contiguous_canonical(&mut block_parser)
-            .await?;
->>>>>>> 06702c88
     }
 
     let mut block_receiver = BlockReceiver::new().await?;
