--- conflicted
+++ resolved
@@ -1,7 +1,7 @@
 use crate::{
     block::{
         parser::BlockParser, precomputed::PrecomputedBlock, receiver::BlockReceiver,
-        store::BlockStore, BlockHash,
+        BlockHash, store::BlockStore,
     },
     state::{
         ledger::{self, genesis::GenesisRoot, public_key::PublicKey, Ledger},
@@ -43,16 +43,6 @@
     #[arg(short, long, default_value = concat!(env!("HOME"), "/.mina-indexer/watch-blocks"))]
     watch_dir: PathBuf,
     /// Path to directory for rocksdb
-<<<<<<< HEAD
-    #[arg(short, long, default_value = concat!(env!("HOME"), "/mina-indexer/database-dir"))]
-    database_dir: Option<PathBuf>,
-    /// Path to directory for logs (default: stdout)
-    #[arg(short, long, default_value = concat!(env!("HOME"), "/mina-indexer/log-dir"))]
-    log_dir: Option<PathBuf>,
-    /// Override an existing db on the path provided by database_dir (default: false)
-    #[arg(long, default_value_t = false)]
-    restore_from_db: bool,
-=======
     #[arg(short, long, default_value = concat!(env!("HOME"), "/.mina-indexer/database"))]
     database_dir: PathBuf,
     /// Path to directory for logs
@@ -70,7 +60,6 @@
     /// Ignore restoring indexer state from an existing db on the path provided by database_dir
     #[arg(short, long, default_value_t = false)]
     ignore_db: bool,
->>>>>>> c9fc9b61
     /// Interval for pruning the root branch
     #[arg(short, long, default_value_t = PRUNE_INTERVAL_DEFAULT)]
     prune_interval: u32,
@@ -82,18 +71,12 @@
     startup_dir: PathBuf,
     watch_dir: PathBuf,
     database_dir: PathBuf,
-<<<<<<< HEAD
-    log_file: Option<PathBuf>,
-    prune_interval: Option<u32>,
-    restore_from_db: bool,
-=======
     keep_noncanonical_blocks: bool,
     log_file: PathBuf,
     log_level: LevelFilter,
     log_level_stdout: LevelFilter,
     ignore_db: bool,
     prune_interval: u32,
->>>>>>> c9fc9b61
 }
 
 #[instrument]
@@ -111,7 +94,6 @@
     let log_level_stdout = args.log_level_stdout;
     let ignore_db = args.ignore_db;
     let prune_interval = args.prune_interval;
-    let restore_from_db = args.restore_from_db;
 
     create_dir_if_non_existent(watch_dir.to_str().unwrap()).await;
     create_dir_if_non_existent(log_dir.to_str().unwrap()).await;
@@ -153,7 +135,6 @@
                 log_level_stdout,
                 ignore_db,
                 prune_interval,
-                restore_from_db,
             })
         }
     }
@@ -179,7 +160,6 @@
         log_level_stdout,
         ignore_db,
         prune_interval,
-        restore_from_db,
     } = handle_command_line_arguments(args).await?;
 
     // setup tracing
@@ -218,33 +198,10 @@
         info!("Restoring from db in {}", database_dir.display());
         // if db exists in database_dir, use it's blocks to restore state before reading blocks from startup_dir (or maybe go right to watching)
         // if no db or it doesn't have blocks, use the startup_dir like usual
-        IndexerState::new_from_db(&database_dir)?;
+        let indexer_store = IndexerStore::new(&database_dir)?;
+        IndexerState::restore_from_db(&indexer_store)?;
         todo!()
     };
-<<<<<<< HEAD
-    tracing_subscriber::fmt().with_writer(non_blocking).init();
-
-    let mut indexer_state;
-    if restore_from_db {
-        info!("Initializing indexer state");
-        indexer_state = IndexerState::new(
-            root_hash.clone(),
-            genesis_ledger.ledger,
-            Some(&database_dir),
-            Some(MAINNET_TRANSITION_FRONTIER_K),
-            prune_interval,
-        )?;
-    } else {
-        // TODO check that the db has data
-        info!("Syncing indexer state from rocksdb");
-
-        // TODO
-        indexer_state =
-            IndexerState::restore_from_db(&BlockStoreConn::new(&database_dir).unwrap()).unwrap();
-    }
-    // check if db has blocks and reconstitute state before reading blocks from startup_dir
-=======
->>>>>>> c9fc9b61
 
     let init_dir = startup_dir.display().to_string();
     info!("Ingesting precomputed blocks from {init_dir}");
@@ -252,19 +209,8 @@
     let mut block_parser = BlockParser::new(&startup_dir)?;
 
     let ingestion_time = Instant::now();
-<<<<<<< HEAD
-    while let Some(block) = block_parser.next().await? {
-        debug!(
-            "Adding {:?} with length {:?} to the state",
-            &block.state_hash, &block.blockchain_length
-        );
-        indexer_state.add_block(&block, true)?;
-        block_count += 1;
-    }
-=======
     let block_count = indexer_state.add_blocks(&mut block_parser).await?;
 
->>>>>>> c9fc9b61
     info!(
         "Ingested {block_count} blocks in {:?}",
         ingestion_time.elapsed()
@@ -283,15 +229,10 @@
                 if let Some(block_result) = block_fut {
                     let precomputed_block = block_result?;
                     debug!("Receiving block {:?}", precomputed_block);
-<<<<<<< HEAD
+
                     indexer_state.add_block(&precomputed_block, true)?;
-                    info!("Added block hash: {:?}, height: {}", &precomputed_block.state_hash, precomputed_block.blockchain_length.unwrap_or(0));
-=======
-
-                    indexer_state.add_block(&precomputed_block)?;
 
                     info!("Added block with height: {}, state_hash: {:?}", &precomputed_block.state_hash, precomputed_block.blockchain_length.unwrap_or(0));
->>>>>>> c9fc9b61
                 } else {
                     info!("Block receiver shutdown, system exit");
                     return Ok(())
