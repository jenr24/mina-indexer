--- conflicted
+++ resolved
@@ -62,11 +62,7 @@
     /// Max stdout log level
     #[arg(long, default_value_t = LevelFilter::INFO)]
     log_level_stdout: LevelFilter,
-<<<<<<< HEAD
-    /// Restore the Indexer State from a .indxr File
-=======
     /// Restore the indexer state from a .indxr File
->>>>>>> 3b795ce3
     #[arg(short, long)]
     snapshot_path: Option<PathBuf>,
     /// Interval for pruning the root branch
@@ -95,10 +91,7 @@
 
 #[derive(Debug, Serialize, Deserialize)]
 struct SaveCommand(PathBuf);
-<<<<<<< HEAD
-=======
-
->>>>>>> 3b795ce3
+
 #[derive(Debug, Serialize, Deserialize)]
 struct SaveResponse(String);
 
@@ -318,10 +311,7 @@
 
             save_rx_fut = save_rx.recv() => {
                 if let Some(SaveCommand(snapshot_path)) = save_rx_fut {
-<<<<<<< HEAD
                     trace!("received SaveCommand for path {} on main thread", &snapshot_path.display());
-=======
->>>>>>> 3b795ce3
                     match indexer_state.save_snapshot_full(snapshot_path) {
                         Ok(_) => save_resp_tx.send(Some(SaveResponse("snapshot created".to_string())))?,
                         Err(e) => save_resp_tx.send(Some(SaveResponse(e.to_string())))?,
@@ -410,17 +400,11 @@
             let snapshot_path = PathBuf::from(String::from_utf8(
                 data_buffer[..data_buffer.len() - 1].to_vec(),
             )?);
-<<<<<<< HEAD
             trace!("sending SaveCommand to primary indexer thread");
             save_tx.send(SaveCommand(snapshot_path)).await?;
             // while !save_resp_rx.has_changed()? {}
             if let Some(resp) = save_resp_rx.recv()? {
                 trace!("received SaveResponse {:?}", resp);
-=======
-            save_tx.send(SaveCommand(snapshot_path)).await?;
-            // while !save_resp_rx.has_changed()? {}
-            if let Some(resp) = save_resp_rx.recv()? {
->>>>>>> 3b795ce3
                 let bytes = bcs::to_bytes(&resp)?;
                 writer.write_all(&bytes).await?;
             }
